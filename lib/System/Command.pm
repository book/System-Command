package System::Command;

use warnings;
use strict;
use 5.006;

use Carp;
use Cwd qw( cwd );
use IO::Handle;
use IPC::Open3 qw( open3 );
use Symbol ();
use List::Util qw( reduce );

use Config;
use POSIX ":sys_wait_h";
use constant STATUS  => qw( exit signal core );

# MSWin32 support
use constant MSWin32 => $^O eq 'MSWin32';
require IPC::Run if MSWin32;

our $VERSION = '1.09';

our $QUIET = 0;

sub import {
    my ( $class, @args ) = @_;
    my %arg = ( quiet => sub { $QUIET = 1 } );
    for my $arg (@args) {
        $arg =~ s/^-//;    # allow dashed options
        croak "Unknown option '$arg' in 'use System::Command'"
            if !exists $arg{$arg};
        $arg{$arg}->();
    }
}

# a few simple accessors
for my $attr (qw( pid stdin stdout stderr exit signal core options )) {
    no strict 'refs';
    *$attr = sub { return $_[0]{$attr} };
}
for my $attr (qw( cmdline )) {
    no strict 'refs';
    *$attr = sub { return @{ $_[0]{$attr} } };
}

<<<<<<< HEAD
# a private sub-process spawning function
=======
# REALLY PRIVATE FUNCTIONS
# a sub-process spawning function
my $_seq   = 0;
>>>>>>> bfb60616
my $_spawn = sub {
    my (@cmd) = @_;
    my $pid;

    # setup filehandles
    my $in  = Symbol::gensym;
    my $out = Symbol::gensym;
    my $err = Symbol::gensym;

    # start the command
    if (MSWin32) {
        $pid = IPC::Run::start(
            [@cmd],
            '<pipe'  => $in,
            '>pipe'  => $out,
            '2>pipe' => $err,
        );
    }
    else {
        $pid = eval { open3( $in, $out, $err, @cmd ); };
    }

    return ( $pid, $in, $out, $err );
};

# this is necessary, because kill(0,pid) is misimplemented in perl core
my $_is_alive = MSWin32
    ? sub { return `tasklist /FO CSV /NH /fi "PID eq $_[0]"` =~ /^"/ }
    : sub { return kill 0, $_[0]; };

# module methods
sub new {
    my ( $class, @cmd ) = @_;

    # split the args
    my @o;
    @cmd = grep { !( ref eq 'HASH' ? push @o, $_ : 0 ) } @cmd;

    # merge the option hashes
    my $o = reduce {
        +{  %$a, %$b,
            exists $a->{env} && exists $b->{env}
            ? ( env => { %{ $a->{env} }, %{ $b->{env} } } )
            : ()
        };
    }
    @o;

    # chdir to the expected directory
    my $orig = cwd;
    my $dest = defined $o->{cwd} ? $o->{cwd} : undef;
    if ( defined $dest ) {
        chdir $dest or croak "Can't chdir to $dest: $!";
    }

    # keep changes to the environment local
    local %ENV = %ENV;

    # update the environment
    if ( exists $o->{env} ) {
        @ENV{ keys %{ $o->{env} } } = values %{ $o->{env} };
        delete $ENV{$_}
            for grep { !defined $o->{env}{$_} } keys %{ $o->{env} };
    }

    # start the command
    my ( $pid, $in, $out, $err ) = eval { $_spawn->(@cmd); };

    # FIXME - better check error conditions
    croak $@ if !defined $pid;

    # some input was provided
    if ( defined $o->{input} ) {
        local $SIG{PIPE}
            = sub { croak "Broken pipe when writing to: @cmd" }
            if $Config{sig_name} =~ /\bPIPE\b/;
        print {$in} $o->{input} if length $o->{input};
        $in->close;
    }

    # chdir back to origin
    if ( defined $dest ) {
        chdir $orig or croak "Can't chdir back to $orig: $!";
    }

    # create the object
    my $self = bless {
        cmdline  => [@cmd],
        options  => $o,
        pid      => MSWin32 ? $pid->{KIDS}[0]{PID} : $pid,
        stdin    => $in,
        stdout   => $out,
        stderr   => $err,
        _ipc_run => $pid,
    }, $class;

    return $self;
}

sub spawn {
    my ( $class, @cmd ) = @_;
    return @{ $class->new(@cmd) }{qw( pid stdin stdout stderr )};
}

sub is_terminated {
    my ($self) = @_;
    my $pid = $self->{pid};

    # Zed's dead, baby. Zed's dead.
    return $pid if !$_is_alive->($pid) and exists $self->{exit};

    # If that is a re-animated body, we're gonna have to kill it.
    return $self->_reap(WNOHANG);
}

sub _reap {
    my ( $self, @flags ) = @_;
    my $pid = $self->{pid};

    if ( my $reaped = waitpid( $pid, @flags ) and !exists $self->{exit} ) {
        my $zed = $reaped == $pid;
        carp "Child process already reaped, check for a SIGCHLD handler"
            if !$zed && !$QUIET;

        @{$self}{ STATUS() }
            = $zed
            ? ( $? >> 8, $? & 127, $? & 128 )
            : ( -1, -1, -1 );

        return $reaped;    # It's dead, Jim!
    }

    # Look! It's moving. It's alive. It's alive...
    return;
}

sub close {
    my ($self) = @_;

    # close all pipes
    my ( $in, $out, $err ) = @{$self}{qw( stdin stdout stderr )};
    $in  and $in->opened  and $in->close  || carp "error closing stdin: $!";
    $out and $out->opened and $out->close || carp "error closing stdout: $!";
    $err and $err->opened and $err->close || carp "error closing stderr: $!";

    # and wait for the child (if any)
    $self->_reap();

    return $self;
}

1;

__END__

=head1 NAME

System::Command - Object for running system commands

=head1 SYNOPSIS

    use System::Command;

    # invoke an external command, and return an object
    $cmd = System::Command->new( @cmd );

    # options can be passed as a hashref
    $cmd = System::Command->new( @cmd, \%option );

    # $cmd is basically a hash, with keys / accessors
    $cmd->stdin();     # filehandle to the process' stdin (write)
    $cmd->stdout();    # filehandle to the process' stdout (read)
    $cmd->stderr();    # filehandle to the process' stdout (read)
    $cmd->pid();       # pid of the child process

    # find out if the child process died
    if ( $cmd->is_terminated() ) {
        # the handles are not closed yet
        # but $cmd->exit() et al. are available
    }

    # done!
    $cmd->close();

    # exit information
    $cmd->exit();      # exit status
    $cmd->signal();    # signal
    $cmd->core();      # core dumped? (boolean)

    # cut to the chase
    my ( $pid, $in, $out, $err ) = System::Command->spawn(@cmd);

=head1 DESCRIPTION

C<System::Command> is a class that launches external system commands
and return an object representing them, allowing to interact with them
through their C<STDIN>, C<STDOUT> and C<STDERR> handles.

=head1 METHODS

C<System::Command> supports the following methods:

=head2 new( @cmd )

Runs an external command using the list in C<@cmd>.

If C<@cmd> contains a hash reference, it is taken as an I<option> hash.

If several option hashes are passed to C<new()>, they will be merged
together with individual values being overridden by those (with the same
key) from hashes that appear later in the list.

To allow subclasses to support their own set of options, unrecognized
options are silently ignored.

The recognized keys are:

=over 4

=item C<cwd>

The I<current working directory> in which the command will be run.

=item C<env>

A hashref containing key / values to add to the command environment.

If a value is C<undef>, the variable corresponding to the key will
be I<removed> from the environment.

=item C<input>

A string that is send to the command's standard input, which is then closed.

Using the empty string as C<input> will close the command's standard input
without writing to it.

Using C<undef> as C<input> will not do anything. This behaviour provides
a way to modify previous options populated by some other part of the program.

On some systems, some commands may close standard input on startup,
which will cause a SIGPIPE when trying to write to it. This will raise
an exception.

=back

The C<System::Command> object returned by C<new()> has a number of
attributes defined (see below).


=head2 close()

Close all pipes to the child process, collects exit status, etc.
and defines a number of attributes (see below).

=head2 is_terminated()

Returns a true value if the underlying process was terminated.

If the process was indeed terminated, collects exit status, etc.
and defines the same attributes as C<close()>, but does B<not> close
all pipes to the child process,


=head2 spawn( @cmd )

This shortcut method calls C<new()> (and so accepts options in the same
manner) and directly returns the C<pid>, C<stdin>, C<stdout> and C<stderr>
attributes, in that order.


=head2 Accessors

The attributes of a C<System::Command> object are also accessible
through a number of accessors.

The object returned by C<new()> will have the following attributes defined:

=over 4

=item cmdline()

Return the command-line actually executed, as a list of strings.

=item options()

The merged list of options used to run the command.

=item pid()

The PID of the underlying command.

=item stdin()

A filehandle opened in write mode to the child process' standard input.

=item stdout()

A filehandle opened in read mode to the child process' standard output.

=item stderr()

A filehandle opened in read mode to the child process' standard error output.

=back

Regarding the handles to the child process, note that in the following code:

    my $fh = System::Command->new( @cmd )->stdout;

C<$fh> is opened and points to the output handle of the child process,
while the anonymous C<System::Command> object has been destroyed. Once
C<$fh> is destroyed, the subprocess will be reaped, thus avoiding zombies.


After the call to C<close()> or after C<is_terminated()> returns true,
the following attributes will be defined:

=over 4

=item exit()

The exit status of the underlying command.

=item core()

A boolean value indicating if the command dumped core.

=item signal()

The signal, if any, that killed the command.

=back

=head1 CAVEAT EMPTOR

Note that C<System::Command> uses C<waitpid()> to catch the status
information of the child processes it starts. This means that if your
code (or any module you C<use>) does something like the following:

    local $SIG{CHLD} = 'IGNORE';    # reap child processes

C<System::Command> will not be able to capture the C<exit>, C<core>
and C<signal> attributes. It will instead set all of them to the
impossible value C<-1>, and display the warning
C<Child process already reaped, check for a SIGCHLD handler>.

To silence this warning (and accept the impossible status information),
load C<System::Command> with:

    use System::Command -quiet;

It is also possible to more finely control the warning by setting
the C<$System::Command::QUIET> variable (the warning is not emitted
if the variable is set to a true value).

If the subprocess started by C<System::Command> has a short life
expectancy, and no other child process is expected to die during that
time, you could even disable the handler locally (use at your own risks):

    {
        local $SIG{CHLD};
        my $cmd = System::Command->new(@cmd);
        ...
    }

=head1 AUTHOR

Philippe Bruhat (BooK), C<< <book at cpan.org> >>

=head1 ACKNOWLEDGEMENTS

Thanks to Alexis Sukrieh who, when he saw the description of
C<Git::Repository::Command> during my talk at OSDC.fr 2010, asked
why it was not an independent module. This module was started by
taking out of C<Git::Repository::Command> 1.08 the parts that
weren't related to Git.


=head1 BUGS

Please report any bugs or feature requests to C<bug-system-command at rt.cpan.org>, or through
the web interface at L<http://rt.cpan.org/NoAuth/ReportBug.html?Queue=System-Command>.  I will be notified, and then you'll
automatically be notified of progress on your bug as I make changes.

=head1 SUPPORT

You can find documentation for this module with the perldoc command.

    perldoc System::Command


You can also look for information at:

=over 4

=item * RT: CPAN's request tracker

L<http://rt.cpan.org/NoAuth/Bugs.html?Dist=System-Command>

=item * AnnoCPAN: Annotated CPAN documentation

L<http://annocpan.org/dist/System-Command>

=item * CPAN Ratings

L<http://cpanratings.perl.org/d/System-Command>

=item * Search CPAN

L<http://search.cpan.org/dist/System-Command/>

=back


=head1 COPYRIGHT

Copyright 2010-2011 Philippe Bruhat (BooK).

=head1 LICENSE

This program is free software; you can redistribute it and/or modify it
under the terms of either: the GNU General Public License as published
by the Free Software Foundation; or the Artistic License.

See http://dev.perl.org/licenses/ for more information.


=cut
<|MERGE_RESOLUTION|>--- conflicted
+++ resolved
@@ -44,13 +44,8 @@
     *$attr = sub { return @{ $_[0]{$attr} } };
 }
 
-<<<<<<< HEAD
-# a private sub-process spawning function
-=======
 # REALLY PRIVATE FUNCTIONS
 # a sub-process spawning function
-my $_seq   = 0;
->>>>>>> bfb60616
 my $_spawn = sub {
     my (@cmd) = @_;
     my $pid;
