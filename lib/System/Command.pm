--- conflicted
+++ resolved
@@ -229,12 +229,8 @@
         stdin    => $in,
         stdout   => $out,
         stderr   => $err,
-<<<<<<< HEAD
+        trace    => $logger,
       ( _ipc_run => $pid )x!! MSWin32,
-=======
-        _ipc_run => $pid,
-        trace   => $logger,
->>>>>>> 67dbe8ee
     }, $class;
 
     # create the subprocess reaper and link the handles and command to it
@@ -249,63 +245,9 @@
     return @{ $class->new(@cmd) }{qw( pid stdin stdout stderr )};
 }
 
-<<<<<<< HEAD
 # delegate those to the reaper
 sub is_terminated { $_[0]{reaper}->is_terminated() }
 sub close         { $_[0]{reaper}->close() }
-=======
-sub is_terminated {
-    my ($self) = @_;
-    my $pid = $self->{pid};
-
-    # Zed's dead, baby. Zed's dead.
-    return $pid if !$_is_alive->($pid) and exists $self->{exit};
-
-    # If that is a re-animated body, we're gonna have to kill it.
-    return $self->_reap(WNOHANG);
-}
-
-sub _reap {
-    my ( $self, @flags ) = @_;
-    my $pid = $self->{pid};
-
-    if ( my $reaped = waitpid( $pid, @flags ) and !exists $self->{exit} ) {
-        my $zed = $reaped == $pid;
-        carp "Child process already reaped, check for a SIGCHLD handler"
-            if !$zed && !$QUIET;
-
-        @{$self}{ STATUS() }
-            = $zed
-            ? ( $? >> 8, $? & 127, $? & 128 )
-            : ( -1, -1, -1 );
-
-        $self->{trace} && $self->{trace}->(
-            sprintf "System::Command: %d - exit: %d, signal: %d, core: %d",
-            @{$self}{ pid => STATUS() }
-        );
-
-        return $reaped;    # It's dead, Jim!
-    }
-
-    # Look! It's moving. It's alive. It's alive...
-    return;
-}
-
-sub close {
-    my ($self) = @_;
-
-    # close all pipes
-    my ( $in, $out, $err ) = @{$self}{qw( stdin stdout stderr )};
-    $in  and $in->opened  and $in->close  || carp "error closing stdin: $!";
-    $out and $out->opened and $out->close || carp "error closing stdout: $!";
-    $err and $err->opened and $err->close || carp "error closing stderr: $!";
-
-    # and wait for the child (if any)
-    $self->_reap();
-
-    return $self;
-}
->>>>>>> 67dbe8ee
 
 1;
 
